--- conflicted
+++ resolved
@@ -282,13 +282,9 @@
     vx = np.zeros(nproc*n_mp)
     vy = np.zeros(nproc*n_mp)
     vz = np.zeros(nproc*n_mp)
-<<<<<<< HEAD
     id = np.zeros(nproc*n_mp, dtype = 'i4')-1
-=======
-    id = np.zeros(nproc*n_mp, dtype = 'i4')
     if (n_bins > 0) :
       SED = np.zeros(shape=(nproc*n_mp,n_bins,2))
->>>>>>> 591d8629
     f.close()
     #  now reopen files one by one and read data onto the arrays
     for ip in range(nproc):
@@ -306,13 +302,12 @@
                 SED[ii,i_bin,0]=struct.unpack('1d',f.read(8))[0]
                 SED[ii,i_bin,1]=struct.unpack('1d',f.read(8))[0]
         f.close()
-<<<<<<< HEAD
-        array = np.array ( sorted(zip(id,x,y,z,vx,vy,vz)) )
+        if (n_bins > 0):
+            array = np.array ( sorted(zip(id,x,y,z,vx,vy,vz,SED)) )
+        else:
+            array = np.array ( sorted(zip(id,x,y,z,vx,vy,vz)) )
         if (trim) :
             #  trim
             n_mp = np.size(np.where(array[:,0] < 0 ))
             array = array[n_mp::,:]
-    return array
-=======
-    return id,x, y, z, vx, vy, vz,SED
->>>>>>> 591d8629
+    return array