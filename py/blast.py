#!/usr/bin/python
import numpy as np
import matplotlib.pyplot as plt
import struct
from guacho_utils import *
from matplotlib.colors import LogNorm

plt.ion()
rmin=.5
rmax=1.

path = '../picBlast/BIN/'
nout = 10

nproc = get_Nproc(nout,path=path)

rho  = get_2d_cut(3,1,nout=nout,neq=0,path=path,verbose=False)
vx   = get_2d_cut(3,1,nout=nout,neq=1,path=path,verbose=False)
vy   = get_2d_cut(3,1,nout=nout,neq=2,path=path,verbose=False)

divV = get_2d_cut(3,1,nout=nout,neq=0,path=path,base='divV-',verbose=False)
plt.figure(2)
plt.clf()
plt.imshow(divV, extent=[0,1,0,1], origin='lower', cmap='seismic_r' )
plt.colorbar()
#divV = readbin3d_all(nout=nout,neq=0,path=path,base='divV-',verbose=False)

#X,Y = np.meshgrid( np.linspace(-1.,1.,num=rho.shape[0]),np.linspace(-1.,1.,num=rho.shape[1]) )

plt.figure(1)
#plt.clf()
plt.imshow(rho, extent=[0,1,0,1], origin='lower', cmap='Spectral' )
plt.colorbar()

#plt.figure(2)
#plt.clf()
#plt.imshow(divV, origin='lower', cmap='Spectral' )
#plt.colorbar()

#Q= plt.quiver(X[::4],Y[::4],vx[::4],vy[::4], pivot='mid',scale=20)
plt.figure(3) ; plt.clf()

<<<<<<< HEAD
npart = 190
part = np.zeros(shape=(10,1024,2) )
#plt.clf()
for (nout) in range(0,nout):
    id,xp, yp, zp, vxp, vyp, vzp, SED = readpic(nout,path=path)
    part[nout,:,0] = xp[:]
    part[nout,:,1] = yp[:]
=======
npart = 153
for (noutp) in range(0,nout):
    picData, SED= readpic(noutp,path=path)
    print(picData.shape)
>>>>>>> 48e1c3b0
    plt.figure(1)
    plt.plot(picData[:,1],picData[:,2],'o',markersize= 1)
    plt.plot(picData[npart,1],picData[npart,2],'*',markersize=8, color='green')
    plt.figure(3)
<<<<<<< HEAD
#    plt.clf()  
    plt.loglog(SED[npart,:,0],SED[npart,:,1],'.',label=str(nout))
   # plt.pause()
#plt.legend()
=======
    #plt.loglog(SED[npart,:,0],SED[npart,:,1],label=str(noutp))
    for ip in range(256):
      plt.loglog(SED[ip,:,0],SED[ip,:,1])
plt.legend()
>>>>>>> 48e1c3b0

#    plt.clf()

#for ip in range(4096):
#    plt.plot(part[:,ip,0],part[:,ip,1],'-o',markersize= 1)
#    plt.xlim([0,1])
#    plt.ylim([0,1])<|MERGE_RESOLUTION|>--- conflicted
+++ resolved
@@ -40,35 +40,18 @@
 #Q= plt.quiver(X[::4],Y[::4],vx[::4],vy[::4], pivot='mid',scale=20)
 plt.figure(3) ; plt.clf()
 
-<<<<<<< HEAD
-npart = 190
-part = np.zeros(shape=(10,1024,2) )
-#plt.clf()
-for (nout) in range(0,nout):
-    id,xp, yp, zp, vxp, vyp, vzp, SED = readpic(nout,path=path)
-    part[nout,:,0] = xp[:]
-    part[nout,:,1] = yp[:]
-=======
 npart = 153
 for (noutp) in range(0,nout):
     picData, SED= readpic(noutp,path=path)
     print(picData.shape)
->>>>>>> 48e1c3b0
     plt.figure(1)
     plt.plot(picData[:,1],picData[:,2],'o',markersize= 1)
     plt.plot(picData[npart,1],picData[npart,2],'*',markersize=8, color='green')
     plt.figure(3)
-<<<<<<< HEAD
-#    plt.clf()  
-    plt.loglog(SED[npart,:,0],SED[npart,:,1],'.',label=str(nout))
-   # plt.pause()
-#plt.legend()
-=======
     #plt.loglog(SED[npart,:,0],SED[npart,:,1],label=str(noutp))
     for ip in range(256):
       plt.loglog(SED[ip,:,0],SED[ip,:,1])
 plt.legend()
->>>>>>> 48e1c3b0
 
 #    plt.clf()
 
