!=======================================================================
!> @file stokes_lp.f90
!> @brief stokes parameters utilities
!> @author M. Schneiter, Alejandro Esquivel
!> @date 4/Oct/2019

! Copyright (c) 2016 Guacho Co-Op
!
! This file is part of Guacho-3D.
!
! Guacho-3D is free software; you can redistribute it and/or modify
! it under the terms of the GNU General Public License as published by
! the Free Software Foundation; either version 3 of the License, or
! (at your option) any later version.
!
! This program is distributed in the hope that it will be useful,
! but WITHOUT ANY WARRANTY; without even the implied warranty of
! MERCHANTABILITY or FITNESS FOR A PARTICULAR PURPOSE. See the
! GNU General Public License for more details.
!
! You should have received a copy of the GNU General Public License
! along with this program.  If not, see http://www.gnu.org/licenses/.
!=======================================================================

!> @brief stokes lp utilities
!> @details Utilities to compute the Stokes parameters with the module of
!> Lagrangian particles

module stokes_lp_utilities

  implicit none
  real, allocatable :: stokesTab(:,:)
  integer           :: nTabLines

contains

!> @brief Initializes data
!> @details Initializes data, MPI and other stuff
subroutine init_stokes()

  !  Initializes MPI, data arrays, etc
  use parameters
  use globals, only : u, dx, dy, dz, coords, rank, left, right,                &
                      top, bottom, out, in, rank, comm3d,                      &
                      Q_MP0, MP_SED, P_DSA, partID, partOwner
  implicit none
  integer :: nps, err, i, inp
  integer, dimension(0:ndim-1) :: dims
  logical, dimension(0:ndim-1) :: period
  real :: xTab, fTab, gTab ! Tabulation of Modified Bessel Functions

  !initializes MPI
#ifdef MPIP
#ifdef PERIODX
  logical, parameter :: perx=.true.
#else
  logical, parameter :: perx=.false.
#endif
#ifdef PERIODY
  logical, parameter :: pery=.true.
#else
  logical, parameter :: pery=.false.
#endif
#ifdef PERIODZ
  logical, parameter :: perz=.true.
#else
  logical, parameter :: perz=.false.
#endif
  period(0)=perx
  period(1)=pery
  period(2)=perz
  dims(0)  =MPI_NBX
  dims(1)  =MPI_NBY
  dims(2)  =MPI_NBZ

  call mpi_init (err)
  call mpi_comm_rank (mpi_comm_world,rank,err)
  call mpi_comm_size (mpi_comm_world,nps,err)
  if (nps.ne.np) then
     print*,                                                                   &
     'processor number (',nps,') is not equal to pre-defined number (',np,')'
     call mpi_finalize(err)
     stop
  endif
#else
  rank=0
  coords(:)=0
#endif
  if(rank.eq.master) then
  print '(a)' ,"*******************************************"
     print '(a)' ,"                        _                 *"
     print '(a)' ,"  __   _   _  __ _  ___| |__   ___    3   *"
     print '(a)' ," / _ `| | | |/ _` |/ __| '_ \ / _ \    D  *"
     print '(a)' ,"| (_| | |_| | (_| | (__| | | | (_) |      *"
     print '(a)' ," \__, |\__,_|\__,_|\___|_| |_|\___/       *"
     print '(a)' ," |___/                                    *"
     print '(a)' ,"                                          *"
  endif
#ifdef MPIP
  if(rank.eq.master) then
     print '(a,i3,a)','*    running with mpi in', np , ' processors    *'
     print '(a)' ,'*******************************************'
     print '(a)', 'Calculating Stokes Parameters'
  end if
  call mpi_cart_create(mpi_comm_world, ndim, dims, period, .true., comm3d, err)
  call mpi_comm_rank(comm3d, rank, err)
  call mpi_cart_coords(comm3d, rank, ndim, coords, err)
  print '(a,i3,a,3i4)', 'processor ', rank,                                    &
        ' ready w/coords',coords(0),coords(1),coords(2)
  call mpi_cart_shift(comm3d, 0, 1, left  , right, err)
  call mpi_cart_shift(comm3d, 1, 1, bottom, top  , err)
  call mpi_cart_shift(comm3d, 2, 1, out   , in   , err)
  call mpi_barrier(mpi_comm_world, err)
  !
#else
  print '(a)' ,'*******************************************'
  print '(a)' ,'*     running on a single processor       *'
  print '(a)' ,'*******************************************'
  print '(a)', 'Calculating Stokes Parameters'
#endif

  !   grid spacing
  dx=xmax/nxtot
  dy=ymax/nytot
  dz=zmax/nztot

  !   allocate big arrays in memory

  !  MHD
  allocate( u(neq,nxmin:nxmax,nymin:nymax,nzmin:nzmax) )

  !  LP
  if (lmp_distf) then
    allocate( Q_MP0(N_MP,12) )
    !Q_MP0(i, eq) has the following info:
    ! eq = 1-3 : x, y, z
    ! eq = 4-6 : vx, vy, vz
    ! eq = 7   : b**2/2 = (bx**2+by**2+bz**2)/2
    ! eq = 8   : rho
    ! eq = 9   : P
    ! eq = 10  : shock flag (1 if shocked)
    ! eq = 11  : compression ratio (does not reset)
    ! eq = 12  : angle between the shock normal and the preshock field
    allocate( MP_SED(2,NBinsSEDMP,N_MP) )
    ! MP_SED(1,:,i) :  Energy (Lagrangian) bins
    ! MP_SED(1,:,i) :  Number of MP with Energy E_i +- Delta E
    allocate( P_DSA(N_MP,2,8))
    ! P_DSA(i, 1, :) : Pre  shock MHD info (U1 in Vaidya et al 2018)
    ! P_DSA(i, 2, :) : Post shock MHD info (U2 in Vaidya et al 2018)
    allocate( partID   (N_MP) )  ! Individual particle identifier
    allocate( partOwner(N_MP) )  ! Rank of the processor that owns said particle

    do inp=0,np-1  ! take turns to read tables
      if (rank==inp) then

        open(unit=10,file= trim(workdir)//'../src/LPlib/SynchroBessels.tab',   &
             status='old')
        read(10,*) nTabLines
        !print*, nlines
        allocate(stokesTab(3,nTabLines))

        do i=1,nTabLines
          read(10,*) xTab, fTab, gTab
          stokesTab(1,i)=xTab
          stokesTab(2,i)=fTab
          stokesTab(3,i)=gTab
        end do

        close(unit=10)
        print*, 'rank: ',rank,'  nTablines: ',nTabLines
      end if
#ifdef MPIP
      call mpi_barrier(mpi_comm_world, err)
#endif

    end do

  else
    print '(a)', "The SED of the Lagraingian particles is not enabled"
    call mpi_finalize(err)
    stop
  end if

end subroutine init_stokes

!=======================================================================
!> @brief reads data from file
!> @details reads data from file
!> @param real [out] u(neq,nxmin:nxmax,nymin:nymax,nzmin:nzmax) :
!! conserved variables
!> @param integer [in] itprint : number of output
!> @param string [in] filepath : path where the output is
subroutine read_data(u,itprint,filepath)

  use parameters, only : np, neq, nxmin, nxmax, nymin, nymax, nzmin, nzmax,    &
                         lmp_distf
  use globals, only : rank, comm3d, Q_MP0, MP_SED, P_DSA, partID, partOwner,   &
                      n_activeMP
  implicit none
  real, intent(out) :: u(neq,nxmin:nxmax,nymin:nymax,nzmin:nzmax)
  integer, intent(in) :: itprint
  character (len=128), intent(in) :: filepath
  character                       :: byte_read
  integer :: nxp, nyp, nzp, x0p, y0p, z0p, &
             mpi_xp, mpi_yp, mpi_zp,neqp, neqdynp, nghostp
  integer :: unitin, ip, err, unitin2, npP, n_mpP, i_activeP, NBinsSEDMPP
  real    :: dxp, dyp, dzp, scal(3), cvp
  integer :: i_mp
  character (len=128) file1, file2

  take_turns : do ip=0,np-1
    if (rank == ip) then

#ifdef MPIP
        write(file1,'(a,i3.3,a,i3.3,a)')                                       &
             trim(filepath)//'BIN/points',rank,'.',itprint,'.bin'
        write(file2,'(a,i3.3,a,i3.3,a)')                                       &
              trim(filepath)//'BIN/lmp',rank,'.',itprint,'.bin'
        unitin =rank+10
        unitin2=rank+11
#else
         write(file1,'(a,i3.3,a)')                                             &
              trim(filepath)//'BIN/points',itprint,'.bin'
         write(file1,'(a,i3.3,a)')
              trim(filepath)//'BIN/lmp',itprint,'.bin'
         unitin =10
         unitin2=11
#endif
         open(unit=unitin,file=file1,status='unknown', access='stream')
         !   discard the ascii header
         do while (byte_read /= achar(255) )
           read(unitin) byte_read
           !print*, byte_read
         end do
         !  read bin header, sanity check to do
         read(unitin) byte_read
         read(unitin) byte_read
         read(unitin) nxp, nyp, nzp
         read(unitin) dxp, dyp, dzp
         read(unitin) x0p, y0p, z0p
         read(unitin) mpi_xp, mpi_yp, mpi_zp
         read(unitin) neqp, neqdynp
         read(unitin) nghostp
         read(unitin) scal(1:3)
         read(unitin) cvp
         read(unitin) u(:,:,:,:)
         close(unitin)

         print'(i3,a,a)',rank,' read file:',trim(file1)

         open(unit=unitin2,file=file2,status='unknown', access='stream')
         read(unitin2) npP, N_MPP, i_activeP, NBinsSEDMPP
         n_activeMP = i_activeP
         do i_mp=1,i_activeP
           read(unitin2) partID(i_mp)
           read(unitin2) Q_MP0(i_mp,1:3)
           read(unitin2) Q_MP0(i_mp,11:12)
           read(unitin2) MP_SED(1,:,i_mp)
           read(unitin2) MP_SED(2,:,i_mp)
           read(unitin2) P_DSA(i_mp,:,:)
           partOwner(i_mp) = rank
         end do

         close(unitin2)
         print'(i3,a,a,a,i0,a)',rank,' read file:',trim(file2),' (got ',       &
                                n_activeMP,' active LPs)'

    end if
    call mpi_barrier(comm3d,err)
  end do take_turns

end subroutine read_data

!=======================================================================
!> @brief gets position of a cell
!> @details Returns the position and spherical radius calculated with
!! respect to  the center of the grid
!> @param integer [in] i : cell index in the x direction
!> @param integer [in] j : cell index in the y direction
!> @param integer [in] k : cell index in the z direction
!> @param real    [in] x : x position in the grid
!> @param real    [in] y : y position in the grid
!> @param real    [in] z : z position in the grid
  subroutine getXYZ(i,j,k,x,y,z)
    use globals,    only : dx, dy, dz, coords
    use parameters, only : nx, ny, nz, nxtot, nytot, nztot
    implicit none
    integer, intent(in)  :: i, j, k
    real,    intent(out) :: x, y, z

    x=(real(i+coords(0)*nx-nxtot/2) - 0.5)*dx
    y=(real(j+coords(1)*ny-nytot/2) - 0.5)*dy
    z=(real(k+coords(2)*nz-nztot/2) - 0.5)*dz

  end subroutine getXYZ

!=======================================================================
!> @brief Rotation around the X axis
!> @details Does a rotation around the x axis
!> @param real [in], theta : Angle of rotation (in radians)
!> @param real [in], x : original x position in the grid
!> @param real [in], y : original y position in the grid
!> @param real [in], x : original z position in the grid
!> @param real [out], x : final x position in the grid
!> @param real [out], y : final y position in the grid
!> @param real [out], x : final z position in the grid
subroutine rotation_x(theta,x,y,z,xn,yn,zn)
   implicit none
   real, intent(in ) :: theta, x, y, z
   reaL, intent(out) :: xn, yn, zn
   xn =   x
   yn =   y*cos(theta) - z*sin(theta)
   zn =   y*sin(theta) + z*cos(theta)
 end subroutine rotation_x

!=======================================================================
!> @brief Rotation around the Y axis
!> @details Does a rotation around the x axis
!> @param real [in], theta : Angle of rotation (in radians)
!> @param real [in], x : original x position in the grid
!> @param real [in], y : original y position in the grid
!> @param real [in], x : original z position in the grid
!> @param real [out], x : final x position in the grid
!> @param real [out], y : final y position in the grid
!> @param real [out], x : final z position in the grid
 subroutine rotation_y(theta,x,y,z,xn,yn,zn)
   implicit none
   real, intent(in ) :: theta, x, y, z
   real, intent(out) :: xn, yn, zn
   xn =   x*cos(theta) + z*sin(theta)
   yn =   y
   zn = - x*sin(theta) + z*cos(theta)
 end subroutine rotation_y

!=======================================================================

!> @brief Rotation around the Z axis
!> @details Does a rotation around the x axis
!> @param real [in], theta : Angle of rotation (in radians)
!> @param real [in], x : original x position in the grid
!> @param real [in], y : original y position in the grid
!> @param real [in], x : original z position in the grid
!> @param real [out], x : final x position in the grid
!> @param real [out], y : final y position in the grid
!> @param real [out], x : final z position in the grid
 subroutine rotation_z(theta,x,y,z,xn,yn,zn)

   implicit none
   real, intent(in ) :: theta, x, y, z
   real, intent(out) :: xn, yn, zn
   xn =   x*cos(theta) - y*sin(theta)
   yn =   x*sin(theta) + y*cos(theta)
   zn =   z
 end subroutine rotation_z

!=======================================================================
!> @brief Fill target map
!> @details Fills the target map of one MPI block
!> @param integer [in] nxmap : Number of X cells in target
!> @param integer [in] nymap : Number of Y cells in target
!> @param real [in] u(neq,nxmin:nxmax,nymin:nymax, nzmin:nzmax) :
!! conserved variables
!> @param real [out] map(nxmap,mymap) : Target map
!> @param real [in] dxT : target pixel width
!> @param real [in] dyT : target pixel height
!> @param real [in] thetax : Rotation around X
!> @param real [in] thetay : Rotation around Y
!> @param real [in] thetaz : Rotation around Z
subroutine fill_map(nxmap, nymap, nmaps, map, freq_obs,dxT , dyT,                       &
                   theta_x, theta_y, theta_z)
  use globals,    only : u, Q_MP0, n_activeMP, dz
  use parameters, only : xmax, ymax, zmax, Bsc, rsc
  use lmp_module, only : interpBD
  implicit none
  integer, intent(in)  :: nxmap,nymap,nmaps
  real,    intent(in)  :: freq_obs,dxT, dYT, theta_x, theta_y, theta_z
  real,    intent(out) :: map(nxmap,nymap,nmaps)
  integer              :: i_mp, iobs, jobs, ind(3), i, j, k, l
  real                 :: x, xn, y, yn, z, zn
  real                 :: weights(8), Bx, By, Bz, Bxn, Byn, Bzn, SI, SQ, SU

  !  Clear target map
  map(:,:,:) = 0.0

  !  loop over al particles
  !  (there's no need to test if it's active, we just read active LPs)
  do i_mp=1, n_activeMP

    !  unpack the positions (just for clarity) and recenter
    x = Q_MP0(i_mp,1) - xmax/2.0
    y = Q_MP0(i_mp,2) - ymax/2.0
    z = Q_MP0(i_mp,3) - zmax/2.0

    !  Interpolate Bfield to each particle position (and scale it to Gauss)
    call interpBD(Q_MP0(i_mp,1:3),ind,weights)
    Bx = 0.0
    By = 0.0
    Bz = 0.0
    l = 1
    do k= ind(3),ind(3)+1
      do j=ind(2),ind(2)+1
        do i=ind(1),ind(1)+1
          Bx = Bx + u(6,i,j,k) * weights(l) * Bsc
          By = By + u(7,i,j,k) * weights(l) * Bsc
          Bz = Bz + u(8,i,j,k) * weights(l) * Bsc
          l  = l + 1
        end do
      end do
    end do

    !  rotate the coordinates
    call rotation_x(theta_x, x , y , z,  xn, yn, zn)
    call rotation_y(theta_y, xn, yn, zn, x,  y,  z )
    call rotation_z(theta_z, x , y,  z,  xn, yn, zn)
    !  rotate B
    call rotation_x(theta_x, Bx , By , Bz,  Bxn, Byn, Bzn)
    call rotation_y(theta_y, Bxn, Byn, Bzn, Bx,  By,  Bz )
    call rotation_z(theta_z, Bx , By,  Bz,  Bxn, Byn, Bzn)

    ! This is the position on the target (centered)
    ! Integration is along Z
    iobs=nint(xn/dxT) + nxmap/2
    jobs=nint(yn/dyT) + nymap/2

    !  Fill the maps
    if( (iobs >=1    ).and.(jobs >=1    ) .and.                                &
        (iobs <=nxmap).and.(jobs <=nymap) ) then

      !  obtain stokes parameters of a single LP in one cells
      !  the integrals in eqs 37 and 41 of Vaidya et al. is achieved by
      !  summing all the elements in a map.
      if (Q_MP0(i_mp, 11) /= 0) then

        call get_stokes(i_mp,freq_obs,Bx,By,SI,SQ,SU)
        map(iobs,jobs,1)= map(iobs,jobs,1) + SI*dz*rsc
        map(iobs,jobs,2)= map(iobs,jobs,2) + SQ*dz*rsc
        map(iobs,jobs,3)= map(iobs,jobs,3) + SU*dz*rsc

      end if

    end if

  end do

end subroutine fill_map

!=======================================================================
subroutine get_stokes(i_mp,freq_obs,Bx,By,I,Q,U)
  use parameters, only : NBinsSEDMP
  use globals,    only : MP_SED      , Q_MP0, partID

  use utilities, only : isInDomain

  implicit none
  integer, intent(in)  :: i_mp
  real,    intent(in)  :: freq_obs, Bx, By
  real,    intent(out) :: I, Q, U
  real, parameter :: Jconst = 1.8755e-23 ! sqrt(3)*e^3/(4pi me c^2)
  real, parameter :: xconst = 1.5754e-19 ! 4pi me^3 c^5 /(3 e)
  real            :: Bperp, x0, x1, Fsyn0, Fsyn1, Fpol0, Fpol1, Isyn, Ipol,    &
                     x, F, G, slopeF, slopeG
  integer         :: ibin
  real            :: Jpol

  Bperp = sqrt(Bx**2+By**2)

  Isyn  = 0.0
  Ipol  = 0.0

  do ibin = 1, NBinsSEDMP-1

    x0    = MP_SED(1,ibin  ,i_mp)
    x1    = MP_SED(1,ibin+1,i_mp)

    !x = xconst*freq_obs / (x0*x1*Bperp)
    x = xconst*freq_obs / (MP_SED(1,ibin  ,i_mp)**2*Bperp)

    if(isnan(x)) then

      print*, 'Invalid SED for particle', i_mp, ' ignoring it'
      I = 0.0
      Q = 0.0
      U = 0.0
      return

    endif

    call getBessels(x, F, G)
    Fsyn0 = MP_SED(2,ibin  ,i_mp)*F
    Fpol0 = MP_SED(2,ibin  ,i_mp)*G

    x = xconst*freq_obs / (MP_SED(1,ibin+1,i_mp)**2*Bperp)
    call getBessels(x, F, G)
    Fsyn1 = MP_SED(2,ibin+1,i_mp)*F
    Fpol1 = MP_SED(2,ibin+1,i_mp)*G

    if (x1 /= x0) then
        slopeF = ( log(Fsyn1/Fsyn0) )/( log(x1/x0) )
        slopeG = ( log(Fpol1/Fpol0) )/( log(x1/x0) )
      else
        Isyn = -1.
        Ipol = -1.
        stop
        return
      end if

      if (slopeF /= -1.) then
        Isyn = Isyn + Fsyn0/(slopeF+1.)*(x1*(x1/x0)**slopeF-x0)
      else
        Isyn = Isyn + Fsyn0 * x0 * log(x1/x0)
      end if

      if (slopeG /= -1.) then
        Ipol = Ipol + Fpol0/(slopeG+1.)*(x1*(x1/x0)**slopeG-x0)
      else
        Ipol = Ipol + Fpol0 * x0 * log(x1/x0)
      end if

  end do

  I    = Jconst*Bperp*Isyn      ! eq (48) Vaidya + 2018
  Jpol = Jconst*Bperp*Ipol      ! eq (41) ''

  ! Eqs (49-50) ''
  Q = Jpol * (Bx**2-By**2 ) / Bperp**2
  U = Jpol * ( -2.0*Bx*By ) / Bperp**2

end subroutine get_stokes

!=======================================================================
subroutine getBessels(x, F, G)
  implicit none
  real, intent(in ) :: x
  real, intent(out) :: F, G
  real              ::  x1, x2, f1, f2, g1, g2
  integer           :: i

  !  if x is smaller than the first element in the tables use assymptotic
  !  expression (see Mathematica notebook)
  if (x <= stokesTab(1,1) ) then
    !print*,'SMALL',x
    F = 2.14953*x**(1.0/3.0)
    G = 1.07476*x**(1.0/3.0)
    return
  else if (x >= stokesTab(1,nTabLines) ) then
    if (x < 30) then   ! needed to avoid underflows
      !print*,'LARGE',x
      F = 0.278823*x*exp(-4.0*x/3.0)                                           &
      + exp(-x)*(1.1147 + 0.938696*x + 0.092941*x**(1.5))/sqrt(x)
      G = 1.25331*exp(-x)/x**(1.5) * (-0.35108 + x*(0.0972222 + x) )
      return
    else
      !print*,'extra LARGE',x
      F = 7.61e-13
      G = 6.44e-13
      return
    end if
  end if

  !  Otherwise use the tables and interpolate them

  i = int( 1 + (nTabLines-1) *                                                 &
      log10(x/stokesTab(1,1))/log10(stokesTab(1,nTabLines)/stokesTab(1,1)) )
  !i = max(i,    1      )
  !i = min(i,nTabLines-1)
  !if (i < 1) print*, i, x, stokesTab(1,1), stokesTab(1,nTabLines)
  if (i==nTabLines-1) then
    F = stokesTab(2,i+1)
    G = stokesTab(3,i+1)
    !if (rank == 0) print'(i0,2es15.3)',i, x, f
    return
  else if (i==1) then
    F = stokesTab(2,i)
    G = stokesTab(3,i)
    !if (rank == 0) print'(i0,2es15.3)',i, x, f
    return
  else
    x1 = stokesTab(1,i  )
    x2 = stokesTab(1,i+1)
    f1 = stokesTab(2,i  )
    f2 = stokesTab(2,i+1)
    g1 = stokesTab(3,i  )
    g2 = stokesTab(3,i+1)

    F = f1 * (x/x1)**(log10(f2/f1)/log10(x2/x1))
    G = g1 * (x/x1)**(log10(g2/g1)/log10(x2/x1))
    !if (rank == 0) print'(i0,6es15.3)',i, x, x1,x2,f1,f2,f

  end if

end subroutine getBessels
!=======================================================================
!> @brief Writes projection to file
!> @details Writes projection to file
!> @param integer [in] itprint : number of output
!> @param string [in] filepath : path where to write
!> @param integer [in] nxmap : Number of X cells in target
!> @param integer [in] nymap : Number of Y cells in target
!> @param integer [in] nvmap : Number of maps (I,Q,U)
!> @param real [in] map(nxmap,mymap) : Target map
subroutine  write_stokes(itprint,filepath,nxmap,nymap,nmaps,map)
  implicit none
  integer, intent(in) :: nxmap, nymap,nmaps,itprint
  character (len=128), intent(in) :: filepath
  real, intent(in) :: map(nxmap,nymap,nmaps)
  character (len=128) file1
  integer ::  unitout

  write(file1,'(a,i3.3,a)')  trim(filepath)//'BIN/stokes-',itprint,'.bin'
  unitout=11
  open(unit=unitout,file=file1,status='unknown',access='stream')

  write (unitout) map(:,:,:)
  close(unitout)

  print'(a,a)'," wrote file:",trim(file1)

end subroutine write_stokes

!=======================================================================

end module stokes_lp_utilities

!=======================================================================
!> @brief Computes the Ly-alpha apbsorption
!> @details Computes the Ly-alpha apbsorption
!! @n It rotates the data along each of the coordinates axis
!! by an amount @f$ \theta_x, \theta_y, \theta_z @f$, and the LOS
!! is along the Z axis
program stokes_lp
  use constants, only : pi
  use parameters, only : xmax,master, mpi_real_kind, outputpath, nxtot, nytot
  use globals, only : u, rank, comm3d
  use stokes_lp_utilities
#ifdef MPIP
  use mpi
#endif
  implicit none

  character (len=128) :: filepath
  integer :: err
  integer :: itprint
  !
  real, parameter :: theta_x = 0.0 *pi/180.
  real, parameter :: theta_y = 0.0 *pi/180.
  real, parameter :: theta_z = 0.0 *pi/180.
  !   map and its dimensions
  integer, parameter :: nmaps= 3   !< (1=I, 2=Q, 3=U)
  integer            :: nxmap, nymap
  real :: dxT, dyT, freq_obs
  real, allocatable :: map(:,:,:), map1(:,:,:)
  !real :: map(nxmap, nymap,nvmap), map1(nxmap, nymap,nvmap)

  nxmap = nxtot
  nymap = nytot
  allocate( map(nxmap, nymap,nmaps))
  allocate(map1(nxmap, nymap,nmaps))

  ! initializes program
  call init_stokes()

  !  Target pixel size, relative to the simulation
  dxT= xmax/real(nxmap)
  dyT= dxT

  ! chose output (fix later to input form screen)
  filepath=trim(outputpath) !'/datos/esquivel/EXO-GUACHO/P1c/'

  freq_obs  =  1.40e9 !< frequency of observation (Hz)

<<<<<<< HEAD
  loop_over_outputs : do itprint=3,10
=======
  loop_over_outputs : do itprint=10,10
>>>>>>> 6486046e

    !  read MHD and particles data
    call read_data(u,itprint,filepath)

    !  resets map
    map(:,:,:) =0.
    map1(:,:,:)=0.
    !
    if (rank == master) then
       print'(a)', 'Calculating projection with angles of rotaton'
       print'(f6.2,a,f6.2,a,f6.2,a)',theta_x*180./pi,'° around X, '            &
                                    ,theta_y*180./pi,'° around Y, '            &
                                    ,theta_z*180./pi,'° around Z, '
       print'(a,es10.3,a)', 'Stokes parameters for a frequency of ',freq_obs,' Hz'
    end if

    !  add info to the map
    call fill_map(nxmap,nymap,nmaps,map,freq_obs,dxT,dyT,theta_x, theta_y, theta_z)
    !  sum all the partial sums
    call mpi_reduce(map,map1,nxmap*nymap*nmaps, mpi_real_kind, mpi_sum, master,&
                    comm3d, err)

    !  write result
    if (rank == master) then
      call write_stokes(itprint,filepath,nxmap,nymap,nmaps,map1)
    end if

  end do loop_over_outputs

  if (rank == master) print*, 'my work here is done, have a  nice day'
#ifdef MPIP
  call mpi_finalize(err)
#endif
  !
  stop

end program stokes_lp


!=======================================================================<|MERGE_RESOLUTION|>--- conflicted
+++ resolved
@@ -668,11 +668,7 @@
 
   freq_obs  =  1.40e9 !< frequency of observation (Hz)
 
-<<<<<<< HEAD
-  loop_over_outputs : do itprint=3,10
-=======
   loop_over_outputs : do itprint=10,10
->>>>>>> 6486046e
 
     !  read MHD and particles data
     call read_data(u,itprint,filepath)
