!=======================================================================
!> @file user_mod.f90
!> @brief User input module
!> @author C. Villarreal, M. Schneiter, A. Esquivel
!> @date 4/May/2016

! Copyright (c) 2016 Guacho Co-Op
!
! This file is part of Guacho-3D.
!
! Guacho-3D is free software; you can redistribute it and/or modify
! it under the terms of the GNU General Public License as published by
! the Free Software Foundation; either version 3 of the License, or
! (at your option) any later version.
!
! This program is distributed in the hope that it will be useful,
! but WITHOUT ANY WARRANTY; without even the implied warranty of
! MERCHANTABILITY or FITNESS FOR A PARTICULAR PURPOSE. See the
! GNU General Public License for more details.
!
! You should have received a copy of the GNU General Public License
! along with this program.  If not, see http://www.gnu.org/licenses/.
!=======================================================================

!> @brief User imput module
!> @details  This is an attempt to have all input neede from user in a
!! single file
!!!  This module should load additional modules (i.e. star, jet, sn), to
!!  impose initial and boundary conditions (such as sources)

module user_mod

  ! load auxiliary modules
  use exoplanet

  implicit none

contains

!> @brief Initializes variables in the module, as well as other
!! modules loaded by user.
!! @n It has to be present, even if empty
subroutine init_user_mod()

  implicit none
  !  initialize modules loaded by user
  call init_exo()

end subroutine init_user_mod

!=====================================================================

!> @brief Here the domain is initialized at t=0
!> @param real [out] u(neq,nxmin:nxmax,nymin:nymax,nzmin:nzmax) :
!! conserved variables
!> @param real [in] time : time in the simulation (code units)

subroutine initial_conditions(u)

  use parameters, only : neq, nxmin, nxmax, nymin, nymax, nzmin, nzmax, &
                         neqdyn
  use globals,    only: coords, dx ,dy ,dz

  implicit none
  real, intent(out) :: u(neq,nxmin:nxmax,nymin:nymax,nzmin:nzmax)

  integer :: i,j,k
  real :: x,y,z, rads, velx, vely, velz, dens
  !  the star wind does not cover the entire domain, we fill here
  !  as if the exoplanet is absent
  do i=nxmin,nxmax
    do j=nymin,nymax
      do k=nzmin,nzmax

        ! Position measured from the centre of the grid (star)
        x=(real(i+coords(0)*nx-nxtot/2)+0.5)*dx
        y=(real(j+coords(1)*ny-nytot/2)+0.5)*dy
        z=(real(k+coords(2)*nz-nztot/2)+0.5)*dz

        ! Distance from the centre of the star
        rads=sqrt(x**2+y**2+z**2)

        VelX=VSW*X/RADS
        VelY=VSW*Y/RADS
        VelZ=VSW*Z/RADS
        DENS=DSW*RSW**2/RADS**2
        !   total density and momenta
        u(1,i,j,k) = dens
        u(2,i,j,k) = dens*velx
        u(3,i,j,k) = dens*vely
        u(4,i,j,k) = dens*velz

        ! total energy
        u(5,i,j,k)=0.5*dens*(velx**2+vely**2+velz**2) &
        + cv*dens*1.9999*Tsw

        !   Here the number density of the wind and planet
        !   components separately
        u(neqdyn+2,i,j,k) = 0.9999*dens   ! xhi*rho S ion
        u(neqdyn+3,i,j,k) =  1.E-4*dens   ! xhn*rho S neutro
        u(neqdyn+4,i,j,k) = 1.E-25*dens   ! xci*rho P ion
        u(neqdyn+5,i,j,k) = 1.E-25*dens   ! xcn*rho P neutro

        ! ne
        u(neqdyn+6,i,j,k) = u(neqdyn+2,i,j,k)+u(neqdyn+4,i,j,k)
        !density of neutrals
        u(neqdyn+1,i,j,k) = u(neqdyn+3,i,j,k)+u(neqdyn+5,i,j,k)

        !   passive scalar (tag) for stellar material
        u(neqdyn+7,i,j,k)= 1000*dens

      end do
    end do
  end do

  call impose_exo(u,0.)

end subroutine initial_conditions

!=====================================================================

!> @brief User Defined Boundary conditions
!> @param real [out] u(neq,nxmin:nxmax,nymin:nymax,nzmin:nzmax) :
!! conserved variables
!> @param real [in] time : time in the simulation (code units)
!> @param integer [in] order : order (mum of cells to be filled in case
!> domain boundaries are being set)

subroutine impose_user_bc(u,order)

  use parameters, only:  neq, nxmin, nxmax, nymin, nymax, nzmin, nzmax
  use globals,    only: time
  implicit none
  real, intent(out) :: u(neq,nxmin:nxmax,nymin:nymax,nzmin:nzmax)
  integer, intent(in) :: order

  !  In this case the boundary is the same for 1st and second order)
  if (order >= 1) then
    call impose_exo(u,time)
  end if

end subroutine impose_user_bc

!=======================================================================

!> @brief User Defined source terms
!> This is a generic interrface to add a source term S in the equation
!> of the form:  dU/dt+dF/dx+dG/dy+dH/dz=S
!> @param real [in] pp(neq) : vector of primitive variables
!> @param real [inout] s(neq) : vector with source terms, has to add to
!>  whatever is there, as other modules can add their own sources
!> @param integer [in] i : cell index in the X direction
!> @param integer [in] j : cell index in the Y direction
!> @param integer [in] k : cell index in the Z direction

subroutine get_user_source_terms(pp,s, i, j , k)

  ! Adds the Rad Pressure according to the Beta profile of Bourrier
  use constants,  only : Ggrav
  use parameters, only : nx, ny, nz, nxtot, nytot, nztot, rsc, vsc2
  use globals,    only : dx, dy, dz, coords
  use exoplanet
  implicit none
  integer, intent(in) :: i,j,k,l, index, Nr
  real, intent(in)    :: pp(neq)
  real, intent(inout) :: s(neq)
  integer, parameter  :: nb=2   ! 2 particles
  real :: x(nb),y(nb),z(nb), GM(nb), rad2(nb)
  real    :: xc ,yc, zc
  real :: v, fracv, frac_neutro, a, b, c, xc, yc, zc

<<<<<<< HEAD
  GM(1)=    Ggrav*MassS/rsc/vsc2
  GM(2)=    Ggrav*MassP/rsc/vsc2
=======
  GM(1)= Ggrav*MassS/rsc/vsc2
  GM(2)= Ggrav*MassP/rsc/vsc2
>>>>>>> 95e2b644


  !   get cell position
  xc=(float(i+coords(0)*nx-nxtot/2)+0.5)*dx
  yc=(float(j+coords(1)*ny-nytot/2)+0.5)*dy
  zc=(float(k+coords(2)*nz-nztot/2)+0.5)*dz

  ! calculate distance from the sources
  ! star
  x(1)=xc
  y(1)=yc
  z(1)=zc
  rad2(1) = x(1)**2 +y(1)**2 + z(1)**2
  ! planet
  x(2)=xc-xp
  y(2)=yc
  z(2)=zc-zp
  rad2(2) = x(2)**2 +y(2)**2 + z(2)**2

  if ( beta_pressure ) then
    !compute Beta for radiation pressure
    Nr = 800 !!vr and Br dimension

    frac_neutro = pp(6)/pp(1)        !!Each cell feels a given pressure proporcional to the neutrals fraction
    a = zc/sqrt((xc**2+yc**2+zc**2)) !!cos(theta)
    b = sqrt(1-a**2)                 !!sin(theta)
    c = atan2(yc,xc)                  !!Phi

    v = (pp(2)*b*cos(c) + pp(3)*b*sin(c) + pp(4)*a)*(sqrt(vsc2)/10**5) !!Radial component of velocity

    fracv = (v-vr(1))/(vr(Nr)-vr(1))*Nr
    index = int(fracv)+1

    Beta(i,j,k) = (Br(index)+(v-vr(index))*(Br(index+1)-Br(index))/(vr(index+1)-vr(index)))*frac_neutro!*active
    !!Linear interpolation for Beta, active allows turn on the Beta term.

    GM(1)=GM(1)*(1-Beta(i,j,k)) !!Update scale factor GM
  end if

  ! update source terms with gravity
  do l=1, nb
    ! momenta
    s(2)= s(2)-pp(1)*GM(l)*x(l)/(rad2(l)**1.5)
    s(3)= s(3)-pp(1)*GM(l)*y(l)/(rad2(l)**1.5)
    s(4)= s(4)-pp(1)*GM(l)*z(l)/(rad2(l)**1.5)
    ! energy
    s(5)= s(5)-pp(1)*GM(l)*( pp(2)*x(l) +pp(3)*y(l) +pp(4)*z(l) )  &
           /(rad2(l)**1.5 )
  end do

end subroutine get_user_source_terms


!=======================================================================

end module user_mod

!=======================================================================<|MERGE_RESOLUTION|>--- conflicted
+++ resolved
@@ -169,14 +169,8 @@
   real    :: xc ,yc, zc
   real :: v, fracv, frac_neutro, a, b, c, xc, yc, zc
 
-<<<<<<< HEAD
-  GM(1)=    Ggrav*MassS/rsc/vsc2
-  GM(2)=    Ggrav*MassP/rsc/vsc2
-=======
   GM(1)= Ggrav*MassS/rsc/vsc2
   GM(2)= Ggrav*MassP/rsc/vsc2
->>>>>>> 95e2b644
-
 
   !   get cell position
   xc=(float(i+coords(0)*nx-nxtot/2)+0.5)*dx
