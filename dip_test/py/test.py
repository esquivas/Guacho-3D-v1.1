--- conflicted
+++ resolved
@@ -19,26 +19,11 @@
 
 MHD = True
 
-<<<<<<< HEAD
-for nout in range(1,2):
-=======
 for nout in range(38,39):
->>>>>>> e8ce7896
 
   if firstRead :
     rhosc = get_scalings(nout=0, path=path, verbose=True )[2]
     nxtot, nytot, nztot = get_boxsize(nout=0, path=path, verbose=True )
-<<<<<<< HEAD
-    '''
-    '''
-    if (Hydro):
-      rho   = readbin3d_all(nout=nout,neq=0,path=path,verbose=False,mhd=False)
-      vx    = readbin3d_all(nout=nout,neq=1,path=path,verbose=False,mhd=False)
-      vy    = readbin3d_all(nout=nout,neq=2,path=path,verbose=False,mhd=False)
-      vz    = readbin3d_all(nout=nout,neq=3,path=path,verbose=False,mhd=False)
-      pgas  = readbin3d_all(nout=nout,neq=4,path=path,verbose=False,mhd=False)
-      rho_n = readbin3d_all(nout=nout,neq=5,path=path,verbose=False,mhd=False)*rhosc
-=======
     extent_axis = get_extent(nout=0, path=path, verbose=True )
     #scale to solar radius & center
     xax = (extent_axis[0] - 0.5) * 0.05 * 1.496e13 / 6.955e10
@@ -57,7 +42,6 @@
       bz    = readbin3d_all(nout=nout,neq=7,path=path,verbose=False,mhd=MHD)
       rho_n = readbin3d_all(nout=nout,neq=8,path=path,verbose=False,mhd=MHD)*rhosc
       magb=np.sqrt(bx*bx+by*by+bz*bz)
->>>>>>> e8ce7896
     else:
       rho   = readbin3d_all(nout=nout,neq=0,path=path,verbose=False,mhd=MHD)
       vx    = readbin3d_all(nout=nout,neq=1,path=path,verbose=False,mhd=MHD)
@@ -97,9 +81,10 @@
 
   if video :
     kernellen=50
-    frame = nout*150
+    nframes = 3
+    frame = nout*nframes
 
-    for t in np.linspace(0,1,150):
+    for t in np.linspace(0,1,nframes):
       kernel = np.sin(np.arange(kernellen)*np.pi/kernellen)*(1+np.sin(2*np.pi*5*(np.arange(kernellen)/float(kernellen)+t)))
       kernel = kernel.astype(np.float32)
 
@@ -109,7 +94,7 @@
 
       plt.figure(3) ; plt.clf()
       plt.imshow(image*rho[nztot/2,::,::], norm = LogNorm(), origin='lower', 
-        vmin=1e-20, vmax=1e-16, cmap = 'viridis' )
+        vmin=1e-18, vmax=2e-16, cmap = 'viridis' )
       plt.colorbar()
       plt.savefig("PNG/HLLE-ad-%04d.png"%frame,dpi=100, bbox_inches='tight' )
 
@@ -155,17 +140,11 @@
     
 
     plt.figure(4) ; plt.clf()
-<<<<<<< HEAD
-    plt.imshow(rho[nztot/2,::,::], norm = LogNorm(), origin='lower', cmap = 'viridis'
-     ,vmin=1e-20, vmax=1e-16 )
-    plt.colorbar()
-=======
     plt.imshow(rho[nztot/2,::,::], norm = LogNorm(), origin='lower', cmap = 'Blues'
      ,vmin=8e-20, vmax=2e-16,
         extent= [ extent_axis[0][0],extent_axis[0][1],extent_axis[1][0],extent_axis[1][1] ] )
     plt.xlabel(r'$X~[\mathrm{R_\odot}]$')
     plt.ylabel(r'$Y~[\mathrm{R_\odot}]$')
->>>>>>> e8ce7896
     plt.title(r'Density')
     plt.colorbar(label=(r'[$\mathrm{g~cm^{-3}}$]') )
     
