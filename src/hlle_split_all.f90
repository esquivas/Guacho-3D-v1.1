--- conflicted
+++ resolved
@@ -2,11 +2,7 @@
 !> @file hlleSplitall.f90
 !> @brief HLLE approximate Riemann solver module split All version
 !> @author Valeria Sieyra, Matias Schneiter, Alejandro Esquivel
-<<<<<<< HEAD
-!> @date 03/May/2016
-=======
 !> @date 04/May/2016
->>>>>>> master
 
 ! Copyright (c) 2016 Guacho Co-Op.
 !
