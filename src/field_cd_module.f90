--- conflicted
+++ resolved
@@ -4,15 +4,7 @@
 !> @author C. Villareal D'Angelo, M. Schneiter, A. Esquivel
 !> @date 26/Apr/2016
 
-<<<<<<< HEAD
-<<<<<<< HEAD
-! Copyright (c) 2014 A. Esquivel, M. Schneiter, C. Villareal D'Angelo
-=======
 ! Copyright (c) 2016 Guacho Co-Op
->>>>>>> master
-=======
-! Copyright (c) 2014 A. Esquivel, M. Schneiter, C. Villareal D'Angelo
->>>>>>> d8df2ffd
 !
 ! This file is part of Guacho-3D.
 !
