--- conflicted
+++ resolved
@@ -195,7 +195,6 @@
   if (eq_of_state == EOS_ADIABATIC) then
     T=((prim(5)+prim0(5))/r)*Tempsc
   end if
-<<<<<<< HEAD
 
   if (eq_of_state == EOS_SINGLE_SPECIE) then
     ! assumes it is fully ionized
@@ -222,34 +221,6 @@
     dentot = max(dentot, 1e-15)
     T=max(1.,((prim(5)+prim0(5))/dentot)*Tempsc )
 
-=======
-
-  if (eq_of_state == EOS_SINGLE_SPECIE) then
-    ! assumes it is fully ionized
-    r=max(r,1e-15)
-    T=max(1.,((prim(5)+prim0(5))/r)*Tempsc)
-    !prim(5)=r*T/Tempsc ! REPENSAR
-  end if
-
-#ifdef PASSIVES
-
-  if (eq_of_state == EOS_H_RATE) then
-    dentot=(2.*r-prim(neqdyn+1)-prim0(neqdyn+1))
-    dentot=max(dentot,1e-15)
-    T=max(1.,((prim(5)+prim0(5))/dentot)*Tempsc)
-    !prim(5)=dentot*T/Tempsc !REVISAR 
-  end if
-
-  if (eq_of_state == EOS_CHEM) then
-    !  Assumes that rho scaling is mu*mh
-    dentot = 0.
-    do i = neqdyn+1, neqdyn+n_spec
-      dentot = prim(i) + prim0(i) + dentot
-    end do
-    dentot = max(dentot, 1e-15)
-    T=max(1.,((prim(5)+prim0(5))/dentot)*Tempsc )
-
->>>>>>> 453d6a37
     !T=(prim(5)/r)*Tempsc
     !prim(5) = dentot * T /Tempsc
   end if
@@ -394,15 +365,9 @@
         uu(5) = 0.5*prim(1)*(prim(2)**2+prim(3)**2+prim(4)**2)+cv*prim(5) &
              +0.5*(prim(6)**2+prim(7)**2+prim(8)**2)
      end if
-<<<<<<< HEAD
 
   else 
 
-=======
-
-  else 
-
->>>>>>> 453d6a37
 !     if present(prim0) then
 !        !   kinetic+thermal energies
 !        uu(5) = 0.5*(prim(1)+prim0(1))*(prim(2)**2+prim(3)**2+prim(4)**2)+cv*prim(5)
@@ -462,15 +427,10 @@
         - prim0(7)*prim(6)-prim0(6)*prim(7)
         ff(4) = (prim(1)+prim0(1))*prim(2)*prim(4)-prim(6)*prim(8) &
         - prim0(8)*prim(6)-prim0(6)*prim(8)
-<<<<<<< HEAD
-        ff(5) = prim(2)*(etot+prim(5)+0.5*(prim(6)**2+prim(7)**2+prim(8)**2) &
-        +cv*prim0(5)+0.5*(prim0(6)**2+prim0(7)**2+prim0(8)**2) ) &
-=======
 
         ff(5) = prim(2)*(etot+prim(5)+0.5*((prim(6)+prim0(6))**2+(prim(7)&
         +prim0(7))**2+(prim(8)+prim0(8))**2) &
         +cv*prim0(5)+prim0(5)+0.5*(prim0(6)**2+prim0(7)**2+prim0(8)**2) ) &
->>>>>>> 453d6a37
         -(prim(6)+prim0(6))*(prim(2)*(prim(6)+prim0(6))+ &
         prim(3)*(prim(7)+prim0(7))+prim(4)*(prim(8)+prim0(8))) !REVISAR
       end if
@@ -499,14 +459,6 @@
     ff(5) = prim(2)*(etot+prim(5))
   end if
 
-<<<<<<< HEAD
-#ifdef BFIELD    
-  if (mhd .or. pmhd) then 
-    ff(6)=0.0
-    ff(7)=prim(2)*prim(7)-prim(6)*prim(3)
-    ff(8)=prim(2)*prim(8)-prim(6)*prim(4)
-  end if
-=======
 #ifdef BFIELD
   if (mhd .or. pmhd) then
     if (riemann_solver == SOLVER_HLLE_SPLIT_ALL .or. &
@@ -520,7 +472,6 @@
       ff(8)=prim(2)*prim(8)-prim(6)*prim(4)
     endif
   endif
->>>>>>> 453d6a37
 #endif
 
 #ifdef PASSIVES
